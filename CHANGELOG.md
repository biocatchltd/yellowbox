--- conflicted
+++ resolved
@@ -1,13 +1,10 @@
 # Yellowbox Changelog
-<<<<<<< HEAD
 ## Next
 ### Added
 * duplicate the build_image function and make it asynchronous
-=======
 ## 0.8.5
 ### Fixed
 * `RunMixin` and `AsyncRunMixin` no longer subclass `ContainerService`
->>>>>>> 677101fe
 ## 0.8.4
 ### Deprecated
 * `DockerfileParseException` should be renamed to `DockerfileParseError`

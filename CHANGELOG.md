# Yellowbox Changelog
<<<<<<< HEAD
## Next
### Deprecated
### Added
### Fixed
* `websocket-client` has been downgraded to a dev dependency
=======
## 0.6.5
### Added
* build_image ContextManager, to create an image from dockerfile
* docker_client can be imported directly from yellowbox package
>>>>>>> 5ce80257
## 0.6.4
### Added
* PostgreSQLService: added method host_connection_string to connect to the database from another container.
### Fixed
* Changed rabbitmq configuration to use config files instead of env vars. Allowing usage of rabbitmq 3.9.0 and upwards.
## 0.6.3
### Fixed
* A bug in newer docker desktop versions that prevented RabbitMQ from starting up. Fixed.
* improved WSL detection to detect WSL2 releases
### Changed
* Cached engine was deleted for postgresql engine
* the "all" extra was renamed to "_all" to discourage non-development usages
### Internal
* Changed linters to mypy and isort
## 0.6.1
### Added
* HttpServer: the request handler can now be returned by callbacks to handle the request manually
## 0.6.0
### Added
* Option in RunMixin.run to accept network parameter
* Utility function to access docker client from WSL (docker_client in yellowbox.docker_utils)
### Fixed
* docker_host_name was broken within WSL
* Services can now be disconnected after they are stopped
## 0.5.1
### Added
* New WebSocketService to emulate Websocket servers.
## 0.5.0
### Added
* HttpServer: added `path_params` method to parse path parameters of a request.
### Fixed
* `TypeError` when accessing body of a request without a body. (now `handler.body()` of a request returns `None`)
* Excluded usage of any azure-storage-blob version above 12.7.0 as a tempfix.
### Internal
* changed `local_url` to use 127.0.0.1, to earn a speedup in some cases.
## 0.4.1
### Fixed
* Excluded usage of a broken version of azure-storage-blob package: 12.7.0
## 0.4.0
### Removed
* `clean_slate` methods are now gone, replaced with `reset_state`.
### Changed
* now retry is only a a parameter for select services, including all container services.
### Added
* New PostgreSQL service.
* `clear_state` to reset the data on select services.
## 0.3.2
### Added
* new properties in `BlobStorageService`: `endpoint_url`, `container_endpoint_url`, `account_credentials`.
### Fixed
* `RabbitMQService` suppress `ConnectionError`s on startup retries.
## 0.3.1
### Fixed
* `LogstashService` correctly reconstructs fragmented data.
## 0.3.0
### Changed
* Revamped LogstashService. It now fakes the Logstash json_lines protocol.
### Removed
* YellowService no longer has `connect` & `disconnect`. They are now delegated to `ContainerService`.
## 0.2.1
### Fixed
* logstash is now fixed
* all `retry_specs` parameters have been replaced with `retry_spec`
## 0.2.0
### Added
* all extra-containers with retrying startup mechanisms now support retry
 arguments in run
* a new extra: HTTPService, to easily create and mock http services
### Fixed
* redis's minimum version was changed to 3.3.0
### Changed
* create_and_pull will throw an error if no tag is specified
## 0.1.1
### Removed
* Since logstash has no "latest" image tag, the default image name has been removed.
### Changed
* Project now uses poetry instead of setup.py
* `YellowKafka` has been renamed to `KafkaService`
* `YellowLogstash` has been renamed to `LogstashService`
* extra dependencies are now starred to increase compatibility.
* Major overhaul to class hierarchy. All "extras" services can now only be initialized using docker client.
* `KafkaService` Now accepts teo ports to bind to, one for external communication via docker host, and another for internal communication via networks.
### Added
* Short examples in the readme
* This changelog
* automatic testing in github repository
* the default package can now be used to import some common names.
* `KafkaService` can now accept the names of the zookeeper and broker images
* `connect` now accepts keyword arguments, forwarded to the inner connect call.
* `RabbitMQService` tests now include vhost cases.
* Utility functions `download_file` and `upload_file`
* `RabbitMQService` now has multiple management-related methods (useful for debugging)
* `BlobStorageService`: a new extra service that holds azurite blob storage.
* The `clean_slate` context for `RedisService` and `RabbitService` that ensures the service is in an empty state before and after the context.
* `RedisService`'s new `set_state` method to easily set the state of the internal redis DB.
* automatic linting on every PR
* all extra client methods also accept `**kwargs` forwarded to client constructor
* `BlobStorageService.connection_string` for obtaining the connection string to the container's blob storage.
* `BlobStorageService.container_connection_string` for obtaining the connection string to be used inside a docker network.
* `containers.short_id(container)` retrieves the short id of a container.
### Fixed
* Bug where tests failed on linux because linux doesn't have `host.docker.internal`. Linux now uses IP `172.17.0.1` to target host.
* Bug where services would fail if trying to run a non-pulled image.
* Issue where the rabbit service test was not tries on the main tag.
* restored some network tests
* Bug in `connect` where networks would try to disconnect containers that have since been removed.
* Bug in `KafkaService` where the service would try to kill if the containers even if they are no longer running.
* Bug in `KafkaService` where the network would not disconnect from the server after.
* Bug in `RabbitMQService` where the container would no kill cleanly
* When removing a container, the volumes are now removed as well.
## 0.0.1
initial release<|MERGE_RESOLUTION|>--- conflicted
+++ resolved
@@ -1,16 +1,16 @@
 # Yellowbox Changelog
-<<<<<<< HEAD
 ## Next
 ### Deprecated
+* `HttpService` is now deprecated in favor of `WebService`
+* `WebsocketService` is now deprecated in favor of `WebService`
 ### Added
+* `WebService`, a new service to mock http and websocket server
 ### Fixed
 * `websocket-client` has been downgraded to a dev dependency
-=======
 ## 0.6.5
 ### Added
 * build_image ContextManager, to create an image from dockerfile
 * docker_client can be imported directly from yellowbox package
->>>>>>> 5ce80257
 ## 0.6.4
 ### Added
 * PostgreSQLService: added method host_connection_string to connect to the database from another container.
